//! IMAP client bindings for Rust.
//!
//! # Usage
//!
//! Here is a basic example of using the client.
//! See the `examples/` directory for more examples.
//!
//! ```no_run
//! # extern crate imap;
//! extern crate native_tls;
//! # use imap::client::Client;
//!
//! // To connect to the gmail IMAP server with this you will need to allow unsecure apps access.
//! // See: https://support.google.com/accounts/answer/6010255?hl=en
//! // Look at the `examples/gmail_oauth2.rs` for how to connect to gmail securely.
//! fn main() {
//!     let domain = "imap.gmail.com";
//!     let port = 993;
//!     let socket_addr = (domain, port);
//!     let ssl_connector = native_tls::TlsConnector::builder().unwrap().build().unwrap();
//!     let mut imap_socket = Client::secure_connect(socket_addr, domain, &ssl_connector).unwrap();
//!
//!     imap_socket.login("username", "password").unwrap();
//!
//!     match imap_socket.capabilities() {
//!         Ok(capabilities) => {
//!             for capability in capabilities.iter() {
//!                 println!("{}", capability);
//!             }
//!         }
//!         Err(e) => println!("Error parsing capabilities: {}", e),
//!     };
//!
//!     match imap_socket.select("INBOX") {
//!         Ok(mailbox) => {
//!             println!("{}", mailbox);
//!         }
//!         Err(e) => println!("Error selecting INBOX: {}", e),
//!     };
//!
//!     match imap_socket.fetch("2", "body[text]") {
//!         Ok(messages) => {
//!             for message in messages.iter() {
//!                 print!("{:?}", message);
//!             }
//!         }
//!         Err(e) => println!("Error Fetching email 2: {}", e),
//!     };
//!
//!     imap_socket.logout().unwrap();
//! }
//! ```

extern crate bufstream;
extern crate imap_proto;
extern crate native_tls;
extern crate nom;
extern crate regex;

<<<<<<< HEAD
mod types;
mod parse;
=======
mod parse;
mod types;
>>>>>>> d132de48

pub mod authenticator;
pub mod client;
pub mod error;

pub use types::*;

#[cfg(test)]
mod mock_stream;<|MERGE_RESOLUTION|>--- conflicted
+++ resolved
@@ -57,13 +57,8 @@
 extern crate nom;
 extern crate regex;
 
-<<<<<<< HEAD
-mod types;
-mod parse;
-=======
 mod parse;
 mod types;
->>>>>>> d132de48
 
 pub mod authenticator;
 pub mod client;
