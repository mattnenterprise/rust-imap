--- conflicted
+++ resolved
@@ -4,22 +4,12 @@
 use std::io::{self, Read, Write};
 use std::net::{TcpStream, ToSocketAddrs};
 use std::time::Duration;
-<<<<<<< HEAD
-use bufstream::BufStream;
-use nom::IResult;
-
 use std::collections::HashMap;
-use super::types::*;
+
 use super::authenticator::Authenticator;
+use super::error::{Error, ParseError, Result, ValidateError};
 use super::parse::{parse_authenticate_response, parse_capabilities, parse_fetches, parse_mailbox,
                    parse_names, parse_notify_status};
-=======
-
-use super::authenticator::Authenticator;
->>>>>>> d132de48
-use super::error::{Error, ParseError, Result, ValidateError};
-use super::parse::{parse_authenticate_response, parse_capabilities, parse_fetches, parse_mailbox,
-                   parse_names};
 use super::types::*;
 
 static TAG_PREFIX: &'static str = "a";
@@ -217,8 +207,8 @@
         }
 
         self.client.read_response_onto(&mut v)?;
-        // We should *only* get a continuation on an error (i.e., it gives BAD or NO).
-        unreachable!();
+            // We should *only* get a continuation on an error (i.e., it gives BAD or NO).
+            unreachable!();
     }
 
     fn terminate(&mut self) -> Result<()> {
@@ -417,13 +407,13 @@
 
     /// Selects a mailbox
     pub fn select(&mut self, mailbox_name: &str) -> Result<Mailbox> {
-        self.run_command_and_read_response(&format!("SELECT {}", validate_str(mailbox_name)?))
+            self.run_command_and_read_response(&format!("SELECT {}", validate_str(mailbox_name)?))
             .and_then(|lines| parse_mailbox(&lines[..]))
     }
 
     /// Examine is identical to Select, but the selected mailbox is identified as read-only
     pub fn examine(&mut self, mailbox_name: &str) -> Result<Mailbox> {
-        self.run_command_and_read_response(&format!("EXAMINE {}", validate_str(mailbox_name)?))
+            self.run_command_and_read_response(&format!("EXAMINE {}", validate_str(mailbox_name)?))
             .and_then(|lines| parse_mailbox(&lines[..]))
     }
 
@@ -578,13 +568,7 @@
 
     /// The APPEND command adds a mail to a mailbox.
     pub fn append(&mut self, folder: &str, content: &[u8]) -> Result<()> {
-<<<<<<< HEAD
-        try!(self.run_command(
-            &format!("APPEND \"{}\" {{{}}}", folder, content.len())
-        ));
-=======
         try!(self.run_command(&format!("APPEND \"{}\" {{{}}}", folder, content.len())));
->>>>>>> d132de48
         let mut v = Vec::new();
         try!(self.readline(&mut v));
         if !v.starts_with(b"+") {
@@ -650,11 +634,11 @@
                         Some(match status {
                             Status::Bad | Status::No => {
                                 Err((status, information.map(|s| s.to_string())))
-                            }
+            }
                             Status::Ok => Ok(()),
                             status => Err((status, None)),
                         })
-                    }
+        }
                     IResult::Done(..) => None,
                     IResult::Incomplete(..) => {
                         continue_from = Some(line_start);
@@ -673,16 +657,6 @@
                     use imap_proto::Status;
                     match status {
                         Status::Bad => {
-<<<<<<< HEAD
-                            break Err(Error::BadResponse(
-                                expl.unwrap_or("no explanation given".to_string()),
-                            ))
-                        }
-                        Status::No => {
-                            break Err(Error::NoResponse(
-                                expl.unwrap_or("no explanation given".to_string()),
-                            ))
-=======
                             break Err(Error::BadResponse(expl.unwrap_or(
                                 "no explanation given".to_string(),
                             )))
@@ -691,7 +665,6 @@
                             break Err(Error::NoResponse(expl.unwrap_or(
                                 "no explanation given".to_string(),
                             )))
->>>>>>> d132de48
                         }
                         _ => break Err(Error::Parse(ParseError::Invalid(data.split_off(0)))),
                     }
@@ -717,11 +690,7 @@
         if self.debug {
             // Remove CRLF
             let len = into.len();
-<<<<<<< HEAD
-            let line = &into[(len - read - 2)..(len - 2)];
-=======
             let line = &into[(len - read)..(len - 2)];
->>>>>>> d132de48
             print!("S: {}\n", String::from_utf8_lossy(line));
         }
 
@@ -747,11 +716,6 @@
 
 #[cfg(test)]
 mod tests {
-<<<<<<< HEAD
-    use super::*;
-    use super::super::mock_stream::MockStream;
-=======
->>>>>>> d132de48
     use super::super::error::Result;
     use super::super::mock_stream::MockStream;
     use super::*;
@@ -763,21 +727,6 @@
         let mut client = Client::new(mock_stream);
         let actual_response = client.read_response().unwrap();
         assert_eq!(Vec::<u8>::new(), actual_response);
-<<<<<<< HEAD
-    }
-
-
-    #[test]
-    fn fetch_body() {
-        let response = "a0 OK Logged in.\r\n\
-                        * 2 FETCH (BODY[TEXT] {3}\r\nfoo)\r\n\
-                        a0 OK FETCH completed\r\n";
-        let mock_stream = MockStream::new(response.as_bytes().to_vec());
-        let mut client = Client::new(mock_stream);
-        client.read_response().unwrap();
-        client.read_response().unwrap();
-=======
->>>>>>> d132de48
     }
 
     #[test]
