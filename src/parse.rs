use imap_proto::{self, Response};
use nom::IResult;
use regex::Regex;
use nom::IResult;
use imap_proto::{self, Response};
use imap_proto::types::StatusAttribute;
use std::collections::HashMap;

<<<<<<< HEAD
use super::types::*;
=======
>>>>>>> d132de48
use super::error::{Error, ParseError, Result};
use super::types::*;

pub fn parse_authenticate_response(line: String) -> Result<String> {
    let authenticate_regex = Regex::new("^+(.*)\r\n").unwrap();

    for cap in authenticate_regex.captures_iter(line.as_str()) {
        let data = cap.get(1).map(|x| x.as_str()).unwrap_or("");
        return Ok(String::from(data));
    }

    Err(Error::Parse(ParseError::Authentication(line)))
}

enum MapOrNot<T> {
    Map(T),
    Not(Response<'static>),
}
<<<<<<< HEAD

unsafe fn parse_many<T, F>(lines: Vec<u8>, mut map: F) -> ZeroCopyResult<Vec<T>>
where
    F: FnMut(Response<'static>) -> MapOrNot<T>,
{
    let f = |mut lines| {
        let mut things = Vec::new();
        loop {
            match imap_proto::parse_response(lines) {
                IResult::Done(rest, resp) => {
                    lines = rest;

=======

unsafe fn parse_many<T, F>(lines: Vec<u8>, mut map: F) -> ZeroCopyResult<Vec<T>>
where
    F: FnMut(Response<'static>) -> MapOrNot<T>,
{
    let f = |mut lines| {
        let mut things = Vec::new();
        loop {
            match imap_proto::parse_response(lines) {
                IResult::Done(rest, resp) => {
                    lines = rest;

>>>>>>> d132de48
                    match map(resp) {
                        MapOrNot::Map(t) => things.push(t),
                        MapOrNot::Not(resp) => break Err(resp.into()),
                    }

                    if lines.is_empty() {
                        break Ok(things);
                    }
                }
                _ => {
                    break Err(Error::Parse(ParseError::Invalid(lines.to_vec())));
                }
            }
        }
    };
<<<<<<< HEAD

    ZeroCopy::new(lines, f)
}

pub fn parse_names(lines: Vec<u8>) -> ZeroCopyResult<Vec<Name>> {
    use imap_proto::MailboxDatum;
    let f = |resp| match resp {
        // https://github.com/djc/imap-proto/issues/4
        Response::MailboxData(MailboxDatum::List {
            flags,
            delimiter,
            name,
        }) |
        Response::MailboxData(MailboxDatum::SubList {
            flags,
            delimiter,
            name,
        }) => MapOrNot::Map(Name {
            attributes: flags,
            delimiter,
            name,
        }),
        resp => MapOrNot::Not(resp),
    };

    unsafe { parse_many(lines, f) }
}

pub fn parse_fetches(lines: Vec<u8>) -> ZeroCopyResult<Vec<Fetch>> {
    let f = |resp| match resp {
        Response::Fetch(num, attrs) => {
            let mut fetch = Fetch {
                message: num,
                flags: vec![],
                uid: None,
                rfc822: None,
            };

            for attr in attrs {
                use imap_proto::AttributeValue;
                match attr {
                    AttributeValue::Flags(flags) => {
                        fetch.flags.extend(flags);
                    }
                    AttributeValue::Uid(uid) => fetch.uid = Some(uid),
                    AttributeValue::Rfc822(rfc) => fetch.rfc822 = rfc,
                    _ => {}
                }
            }

            MapOrNot::Map(fetch)
        }
        resp => MapOrNot::Not(resp),
    };

    unsafe { parse_many(lines, f) }
}

pub fn parse_capabilities(lines: Vec<u8>) -> ZeroCopyResult<Capabilities> {
    let f = |mut lines| {
        use std::collections::HashSet;
        let mut caps = HashSet::new();
        loop {
            match imap_proto::parse_response(lines) {
                IResult::Done(rest, Response::Capabilities(c)) => {
                    lines = rest;
                    caps.extend(c);

                    if lines.is_empty() {
                        break Ok(Capabilities(caps));
                    }
                }
                IResult::Done(_, resp) => {
                    break Err(resp.into());
                }
                _ => {
                    break Err(Error::Parse(ParseError::Invalid(lines.to_vec())));
                }
            }
        }
    };

    unsafe { ZeroCopy::new(lines, f) }
}

pub fn parse_notify_status(mut lines: &[u8]) -> Result<HashMap<String, Mailbox>> {
    let mut mailboxes = HashMap::new();
    loop {

        match imap_proto::parse_response(&lines) {
            // Response contains data relating to a mailbox, exactly one mailbox per line
            IResult::Done(rest, Response::MailboxData(m)) => {
                lines = rest;

                use imap_proto::MailboxDatum;
                match m {
                    MailboxDatum::Status { mailbox: mailbox_name, status } => {
                        let mut mailbox = Mailbox::default();

                        for f in status.into_iter() {
                            match f {
                                StatusAttribute::Recent(r) => mailbox.recent = r,
                                StatusAttribute::Unseen(u) => mailbox.unseen = Some(u),
                                StatusAttribute::UidNext(u) => mailbox.uid_next = Some(u),
                                StatusAttribute::UidValidity(u) => mailbox.uid_validity = Some(u),
                                StatusAttribute::Messages(m) => mailbox.exists = m,
                            }
                        }

                        mailboxes.insert(mailbox_name.to_owned(), mailbox);
                        if lines.is_empty() {
                            break Ok(mailboxes)
                        }
                    },
                    _ => {}
                }
            },
            IResult::Done(rest, Response::Data { ref status, ..}) if *status == imap_proto::Status::No => {
                // It is okay to get a NO response in a data line. This happens when the IMAP server
                // iterates over the mail folder and finds subfolders that are not mailboxes. This is
                // not a client error but a server misconfiguration and happens only to single mailboxes.
                // Other lines may contain valid mailbox statuses, so be a little more reluctant here.
                lines = rest;
            }
            IResult::Done(_, resp) => {
                break Err(resp.into());
            }
            _ => {
                break Err(Error::Parse(ParseError::Invalid(lines.to_vec())));
            }
        }
    }
}

=======

    ZeroCopy::new(lines, f)
}

pub fn parse_names(lines: Vec<u8>) -> ZeroCopyResult<Vec<Name>> {
    use imap_proto::MailboxDatum;
    let f = |resp| match resp {
        // https://github.com/djc/imap-proto/issues/4
        Response::MailboxData(MailboxDatum::List {
            flags,
            delimiter,
            name,
        })
        | Response::MailboxData(MailboxDatum::SubList {
            flags,
            delimiter,
            name,
        }) => MapOrNot::Map(Name {
            attributes: flags,
            delimiter,
            name,
        }),
        resp => MapOrNot::Not(resp),
    };

    unsafe { parse_many(lines, f) }
}

pub fn parse_fetches(lines: Vec<u8>) -> ZeroCopyResult<Vec<Fetch>> {
    let f = |resp| match resp {
        Response::Fetch(num, attrs) => {
            let mut fetch = Fetch {
                message: num,
                flags: vec![],
                uid: None,
                rfc822_header: None,
                rfc822: None,
            };

            for attr in attrs {
                use imap_proto::AttributeValue;
                match attr {
                    AttributeValue::Flags(flags) => {
                        fetch.flags.extend(flags);
                    }
                    AttributeValue::Uid(uid) => fetch.uid = Some(uid),
                    AttributeValue::Rfc822(rfc) => fetch.rfc822 = rfc,
                    AttributeValue::Rfc822Header(rfc) => fetch.rfc822_header = rfc,
                    _ => {}
                }
            }

            MapOrNot::Map(fetch)
        }
        resp => MapOrNot::Not(resp),
    };

    unsafe { parse_many(lines, f) }
}

pub fn parse_capabilities(lines: Vec<u8>) -> ZeroCopyResult<Capabilities> {
    let f = |mut lines| {
        use std::collections::HashSet;
        let mut caps = HashSet::new();
        loop {
            match imap_proto::parse_response(lines) {
                IResult::Done(rest, Response::Capabilities(c)) => {
                    lines = rest;
                    caps.extend(c);

                    if lines.is_empty() {
                        break Ok(Capabilities(caps));
                    }
                }
                IResult::Done(_, resp) => {
                    break Err(resp.into());
                }
                _ => {
                    break Err(Error::Parse(ParseError::Invalid(lines.to_vec())));
                }
            }
        }
    };

    unsafe { ZeroCopy::new(lines, f) }
}

>>>>>>> d132de48
pub fn parse_mailbox(mut lines: &[u8]) -> Result<Mailbox> {
    let mut mailbox = Mailbox::default();

    loop {
        match imap_proto::parse_response(lines) {
            IResult::Done(rest, Response::Data { status, code, .. }) => {
                lines = rest;

                if let imap_proto::Status::Ok = status {
                } else {
                    // how can this happen for a Response::Data?
                    unreachable!();
                }

                use imap_proto::ResponseCode;
                match code {
                    Some(ResponseCode::UidValidity(uid)) => {
                        mailbox.uid_validity = Some(uid);
                    }
                    Some(ResponseCode::UidNext(unext)) => {
                        mailbox.uid_next = Some(unext);
                    }
                    Some(ResponseCode::Unseen(n)) => {
                        mailbox.unseen = Some(n);
                    }
                    Some(ResponseCode::PermanentFlags(flags)) => {
                        mailbox
                            .permanent_flags
                            .extend(flags.into_iter().map(|s| s.to_string()));
                    }
                    _ => {}
                }
            }
            IResult::Done(rest, Response::MailboxData(m)) => {
                lines = rest;

                use imap_proto::MailboxDatum;
                match m {
<<<<<<< HEAD
=======
                    MailboxDatum::Status { .. } => {
                        // TODO: we probably want to expose statuses too
                    }
>>>>>>> d132de48
                    MailboxDatum::Exists(e) => {
                        mailbox.exists = e;
                    }
                    MailboxDatum::Recent(r) => {
                        mailbox.recent = r;
                    }
                    MailboxDatum::Flags(flags) => {
                        mailbox
                            .flags
                            .extend(flags.into_iter().map(|s| s.to_string()));
                    }
<<<<<<< HEAD
                    MailboxDatum::SubList { .. } | MailboxDatum::List { .. } => {},
                    MailboxDatum::Status { mailbox: _, status } => {
                        for f in status.into_iter() {
                            match f {
                                StatusAttribute::Recent(r) => mailbox.recent = r,
                                StatusAttribute::Unseen(u) => mailbox.unseen = Some(u),
                                StatusAttribute::UidNext(u) => mailbox.uid_next = Some(u),
                                StatusAttribute::UidValidity(u) => mailbox.uid_validity = Some(u),
                                StatusAttribute::Messages(m) => mailbox.exists = m,
                            }
                        }
                    }
=======
                    MailboxDatum::SubList { .. } | MailboxDatum::List { .. } => {}
>>>>>>> d132de48
                }
            }
            IResult::Done(_, resp) => {
                break Err(resp.into());
            }
            _ => {
                break Err(Error::Parse(ParseError::Invalid(lines.to_vec())));
            }
        }

        if lines.is_empty() {
            break Ok(mailbox);
        }
    }
}

#[cfg(test)]
mod tests {
    use super::*;

    #[test]
    fn parse_capability_test() {
        let expected_capabilities = vec!["IMAP4rev1", "STARTTLS", "AUTH=GSSAPI", "LOGINDISABLED"];
        let lines = b"* CAPABILITY IMAP4rev1 STARTTLS AUTH=GSSAPI LOGINDISABLED\r\n";
        let capabilities = parse_capabilities(lines.to_vec()).unwrap();
        assert_eq!(capabilities.len(), 4);
        for e in expected_capabilities {
            assert!(capabilities.has(e));
        }
    }

    #[test]
    #[should_panic]
    fn parse_capability_invalid_test() {
        let lines = b"* JUNK IMAP4rev1 STARTTLS AUTH=GSSAPI LOGINDISABLED\r\n";
        parse_capabilities(lines.to_vec()).unwrap();
    }

    #[test]
    fn parse_names_test() {
        let lines = b"* LIST (\\HasNoChildren) \".\" \"INBOX\"\r\n";
        let names = parse_names(lines.to_vec()).unwrap();
        assert_eq!(names.len(), 1);
        assert_eq!(names[0].attributes(), &["\\HasNoChildren"]);
        assert_eq!(names[0].delimiter(), ".");
        assert_eq!(names[0].name(), "INBOX");
    }

    #[test]
    fn parse_fetches_test() {
        let lines = b"\
                    * 24 FETCH (FLAGS (\\Seen) UID 4827943)\r\n\
                    * 25 FETCH (FLAGS (\\Seen))\r\n";
        let fetches = parse_fetches(lines.to_vec()).unwrap();
        assert_eq!(fetches.len(), 2);
        assert_eq!(fetches[0].message, 24);
        assert_eq!(fetches[0].flags(), &["\\Seen"]);
        assert_eq!(fetches[0].uid, Some(4827943));
        assert_eq!(fetches[0].rfc822(), None);
        assert_eq!(fetches[1].message, 25);
        assert_eq!(fetches[1].flags(), &["\\Seen"]);
        assert_eq!(fetches[1].uid, None);
        assert_eq!(fetches[1].rfc822(), None);
    }
}<|MERGE_RESOLUTION|>--- conflicted
+++ resolved
@@ -1,15 +1,9 @@
-use imap_proto::{self, Response};
+use imap_proto::{self, Response, StatusAttribute};
 use nom::IResult;
 use regex::Regex;
-use nom::IResult;
-use imap_proto::{self, Response};
-use imap_proto::types::StatusAttribute;
 use std::collections::HashMap;
 
-<<<<<<< HEAD
-use super::types::*;
-=======
->>>>>>> d132de48
+//use super::mailbox::Mailbox;
 use super::error::{Error, ParseError, Result};
 use super::types::*;
 
@@ -28,7 +22,6 @@
     Map(T),
     Not(Response<'static>),
 }
-<<<<<<< HEAD
 
 unsafe fn parse_many<T, F>(lines: Vec<u8>, mut map: F) -> ZeroCopyResult<Vec<T>>
 where
@@ -41,28 +34,14 @@
                 IResult::Done(rest, resp) => {
                     lines = rest;
 
-=======
-
-unsafe fn parse_many<T, F>(lines: Vec<u8>, mut map: F) -> ZeroCopyResult<Vec<T>>
-where
-    F: FnMut(Response<'static>) -> MapOrNot<T>,
-{
-    let f = |mut lines| {
-        let mut things = Vec::new();
-        loop {
-            match imap_proto::parse_response(lines) {
-                IResult::Done(rest, resp) => {
-                    lines = rest;
-
->>>>>>> d132de48
                     match map(resp) {
                         MapOrNot::Map(t) => things.push(t),
                         MapOrNot::Not(resp) => break Err(resp.into()),
-                    }
+        }
 
                     if lines.is_empty() {
                         break Ok(things);
-                    }
+    }
                 }
                 _ => {
                     break Err(Error::Parse(ParseError::Invalid(lines.to_vec())));
@@ -70,90 +49,8 @@
             }
         }
     };
-<<<<<<< HEAD
 
     ZeroCopy::new(lines, f)
-}
-
-pub fn parse_names(lines: Vec<u8>) -> ZeroCopyResult<Vec<Name>> {
-    use imap_proto::MailboxDatum;
-    let f = |resp| match resp {
-        // https://github.com/djc/imap-proto/issues/4
-        Response::MailboxData(MailboxDatum::List {
-            flags,
-            delimiter,
-            name,
-        }) |
-        Response::MailboxData(MailboxDatum::SubList {
-            flags,
-            delimiter,
-            name,
-        }) => MapOrNot::Map(Name {
-            attributes: flags,
-            delimiter,
-            name,
-        }),
-        resp => MapOrNot::Not(resp),
-    };
-
-    unsafe { parse_many(lines, f) }
-}
-
-pub fn parse_fetches(lines: Vec<u8>) -> ZeroCopyResult<Vec<Fetch>> {
-    let f = |resp| match resp {
-        Response::Fetch(num, attrs) => {
-            let mut fetch = Fetch {
-                message: num,
-                flags: vec![],
-                uid: None,
-                rfc822: None,
-            };
-
-            for attr in attrs {
-                use imap_proto::AttributeValue;
-                match attr {
-                    AttributeValue::Flags(flags) => {
-                        fetch.flags.extend(flags);
-                    }
-                    AttributeValue::Uid(uid) => fetch.uid = Some(uid),
-                    AttributeValue::Rfc822(rfc) => fetch.rfc822 = rfc,
-                    _ => {}
-                }
-            }
-
-            MapOrNot::Map(fetch)
-        }
-        resp => MapOrNot::Not(resp),
-    };
-
-    unsafe { parse_many(lines, f) }
-}
-
-pub fn parse_capabilities(lines: Vec<u8>) -> ZeroCopyResult<Capabilities> {
-    let f = |mut lines| {
-        use std::collections::HashSet;
-        let mut caps = HashSet::new();
-        loop {
-            match imap_proto::parse_response(lines) {
-                IResult::Done(rest, Response::Capabilities(c)) => {
-                    lines = rest;
-                    caps.extend(c);
-
-                    if lines.is_empty() {
-                        break Ok(Capabilities(caps));
-                    }
-                }
-                IResult::Done(_, resp) => {
-                    break Err(resp.into());
-                }
-                _ => {
-                    break Err(Error::Parse(ParseError::Invalid(lines.to_vec())));
-                }
-            }
-        }
-    };
-
-    unsafe { ZeroCopy::new(lines, f) }
 }
 
 pub fn parse_notify_status(mut lines: &[u8]) -> Result<HashMap<String, Mailbox>> {
@@ -205,10 +102,6 @@
     }
 }
 
-=======
-
-    ZeroCopy::new(lines, f)
-}
 
 pub fn parse_names(lines: Vec<u8>) -> ZeroCopyResult<Vec<Name>> {
     use imap_proto::MailboxDatum;
@@ -243,7 +136,7 @@
                 uid: None,
                 rfc822_header: None,
                 rfc822: None,
-            };
+    };
 
             for attr in attrs {
                 use imap_proto::AttributeValue;
@@ -254,12 +147,12 @@
                     AttributeValue::Uid(uid) => fetch.uid = Some(uid),
                     AttributeValue::Rfc822(rfc) => fetch.rfc822 = rfc,
                     AttributeValue::Rfc822Header(rfc) => fetch.rfc822_header = rfc,
-                    _ => {}
-                }
-            }
+            _ => {}
+        }
+    }
 
             MapOrNot::Map(fetch)
-        }
+}
         resp => MapOrNot::Not(resp),
     };
 
@@ -293,7 +186,6 @@
     unsafe { ZeroCopy::new(lines, f) }
 }
 
->>>>>>> d132de48
 pub fn parse_mailbox(mut lines: &[u8]) -> Result<Mailbox> {
     let mut mailbox = Mailbox::default();
 
@@ -332,25 +224,6 @@
 
                 use imap_proto::MailboxDatum;
                 match m {
-<<<<<<< HEAD
-=======
-                    MailboxDatum::Status { .. } => {
-                        // TODO: we probably want to expose statuses too
-                    }
->>>>>>> d132de48
-                    MailboxDatum::Exists(e) => {
-                        mailbox.exists = e;
-                    }
-                    MailboxDatum::Recent(r) => {
-                        mailbox.recent = r;
-                    }
-                    MailboxDatum::Flags(flags) => {
-                        mailbox
-                            .flags
-                            .extend(flags.into_iter().map(|s| s.to_string()));
-                    }
-<<<<<<< HEAD
-                    MailboxDatum::SubList { .. } | MailboxDatum::List { .. } => {},
                     MailboxDatum::Status { mailbox: _, status } => {
                         for f in status.into_iter() {
                             match f {
@@ -362,9 +235,18 @@
                             }
                         }
                     }
-=======
+                    MailboxDatum::Exists(e) => {
+                        mailbox.exists = e;
+                    }
+                    MailboxDatum::Recent(r) => {
+                        mailbox.recent = r;
+                    }
+                    MailboxDatum::Flags(flags) => {
+                        mailbox
+                            .flags
+                            .extend(flags.into_iter().map(|s| s.to_string()));
+                    }
                     MailboxDatum::SubList { .. } | MailboxDatum::List { .. } => {}
->>>>>>> d132de48
                 }
             }
             IResult::Done(_, resp) => {
