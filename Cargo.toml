[package]

name = "imap"
version = "0.1.0"
authors = ["Matt McCoy <mattnenterprise@yahoo.com>"]
documentation = "http://mattnenterprise.github.io/rust-imap"
repository = "https://github.com/mattnenterprise/rust-imap"
homepage = "https://github.com/mattnenterprise/rust-imap"
description = "IMAP client for Rust"
readme = "README.md"
license = "Apache-2.0/MIT"
keywords = ["imap"]

[lib]
name = "imap"
path = "src/lib.rs"

[dependencies]
<<<<<<< HEAD
openssl = "0.7.13"
regex = "0.2"
=======
openssl = "0.8"
regex = "0.1"
>>>>>>> 257cf90f

[dev-dependencies]
base64 = "0.2"<|MERGE_RESOLUTION|>--- conflicted
+++ resolved
@@ -16,13 +16,8 @@
 path = "src/lib.rs"
 
 [dependencies]
-<<<<<<< HEAD
-openssl = "0.7.13"
+openssl = "0.8"
 regex = "0.2"
-=======
-openssl = "0.8"
-regex = "0.1"
->>>>>>> 257cf90f
 
 [dev-dependencies]
 base64 = "0.2"